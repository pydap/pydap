--- conflicted
+++ resolved
@@ -38,11 +38,7 @@
     try:
         return '%.6g' % obj
     except:
-<<<<<<< HEAD
-        return '"{}"'.format(obj)
-=======
         return '"{0}"'.format(obj)
->>>>>>> 71c5441f
 
 
 def fix_slice(slice_, shape):
