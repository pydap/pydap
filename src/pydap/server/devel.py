--- conflicted
+++ resolved
@@ -11,11 +11,7 @@
 
 from ..handlers.lib import BaseHandler
 from ..model import BaseType, DatasetType
-<<<<<<< HEAD
-from ..wsgi.ssf import ServerSideFunctions
 from ..net import get_response
-=======
->>>>>>> 832671e4
 
 DefaultDataset = DatasetType("Default")
 DefaultDataset["byte"] = BaseType("byte", np.arange(5, dtype="B"))
@@ -34,7 +30,6 @@
     return port
 
 
-<<<<<<< HEAD
 def run_server_in_process(httpd, shutdown, **kwargs):
     _server = (threading
                .Thread(target=httpd.serve_forever,
@@ -44,10 +39,6 @@
     httpd.shutdown()
     _server.join()
 
-=======
-def run_simple_server(port, application):
-    return make_server('0.0.0.0', port, application)
->>>>>>> 832671e4
 
 class LocalTestServer(object):
     """
@@ -106,7 +97,7 @@
 
     def start(self):
         # Start a simple WSGI server:
-        application = ServerSideFunctions(self.application)
+        application = self.application
 
         self._httpd = make_server(self._address, self.port, application)
         kwargs = {'poll_interval': 0.1}
