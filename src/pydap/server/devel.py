from webob.request import Request
from webob.exc import HTTPError
import threading
import multiprocessing
import time
import math
import numpy as np
import socket

from wsgiref.simple_server import make_server

from ..handlers.lib import BaseHandler
from ..model import BaseType, DatasetType

DefaultDataset = DatasetType("Default")
DefaultDataset["byte"] = BaseType("byte", np.arange(5, dtype="B"))
DefaultDataset["string"] = BaseType("string", np.array(["one", "two"]))
DefaultDataset["short"] = BaseType("short", np.array(1, dtype="h"))


def get_open_port():
    # http://stackoverflow.com/questions/2838244/
    # get-open-tcp-port-in-python/2838309#2838309
    s = socket.socket(socket.AF_INET, socket.SOCK_STREAM)
    s.bind(("", 0))
    s.listen(1)
    port = s.getsockname()[1]
    s.close()
    return port


<<<<<<< HEAD
def run_server_in_process(httpd, shutdown, **kwargs):
    _server = (threading
               .Thread(target=httpd.serve_forever,
                       kwargs=kwargs))
    _server.start()
    shutdown.wait()
    httpd.shutdown()
    _server.join()


def shutdown_application(environ, start_response):
    start_response('200 OK', [('Content-Type', 'text/plain')])
    return [b'Server is shutting down.']
=======
def run_simple_server(port, application):
    return make_server('0.0.0.0', port, application)
>>>>>>> 832671e4


class LocalTestServer:
    """
    Simple server instance that can be used to test pydap.
    Relies on threading and is usually slow (it has to
    start and shutdown which typically takes ~2 sec).

    Usage:
    >>> import numpy as np
    >>> from pydap.handlers.lib import BaseHandler
    >>> from pydap.model import DatasetType, BaseType
    >>> DefaultDataset = DatasetType("Default")
    >>> DefaultDataset["byte"] = BaseType("byte", np.arange(5, dtype="B"))
    >>> DefaultDataset["string"] = BaseType("string", np.array(["one", "two"]))
    >>> DefaultDataset["short"] = BaseType("short", np.array(1, dtype="h"))
    >>> DefaultDataset
    <DatasetType with children 'byte', 'string', 'short'>
    >>> application = BaseHandler(DefaultDataset)
    >>> from pydap.client import open_url

    As an instance:
    >>> with LocalTestServer(application) as server:
    ...     dataset = open_url("http://localhost:%s" % server.port)
    ...     dataset
    ...     print(dataset['byte'].data[:])
    ...     print(dataset['string'].data[:])
    ...     print(dataset['short'].data[:])
    <DatasetType with children 'byte', 'string', 'short'>
    [0 1 2 3 4]
    [b'one' b'two']
    1

    Or by managing connection and deconnection:
    >>> server = LocalTestServer(application)
    >>> server.start()
    >>> dataset = open_url("http://localhost:%s" % server.port)
    >>> dataset
    <DatasetType with children 'byte', 'string', 'short'>
    >>> print(dataset['byte'].data[:])
    [0 1 2 3 4]
    >>> server.shutdown()
    """

    def __init__(self, application=BaseHandler(DefaultDataset),
                 port=None, wait=0.5, polling=1e-2, as_process=False):
        self._port = port or get_open_port()
        self.application = application
        self._wait = wait
        self._polling = polling
        self._as_process = as_process

    def start(self):
        # Start a simple WSGI server:
        application = ServerSideFunctions(self.application)
        address = '0.0.0.0'
        self._httpd = make_server(address, self.port, application)
        self.url = "http://{0}:{1}/".format(address, self.port)

        if self._as_process:
            self._shutdown = multiprocessing.Event()
            self._server = (multiprocessing
                            .Process(target=run_server_in_process,
                                     args=(self._httpd, self._shutdown),
                                     kwargs={'poll_interval': 0.1}))
        else:
            self._server = (threading
                            .Thread(target=self._httpd.serve_forever,
                                    kwargs={'poll_interval': 0.1}))

        self._server.start()
        # Poll the server
        ok = False
        for trial in range(int(math.ceil(self._wait/self._polling))):
            try:
                resp = (Request
                        .blank("http://0.0.0.0:%s/.dds" % self.port)
                        .get_response())
                ok = (resp.status_code == 200)
            except HTTPError:
                pass
            if ok:
                break
            time.sleep(self._polling)

        if not ok:
            raise Exception(('LocalTestServer did not start in {0}s. '
                             'Try using LocalTestServer(..., wait={1}')
                            .format(self._wait, 2*self._wait))

    @property
    def port(self):
        return self._port

    def __enter__(self):
        self.start()
        return self

    def shutdown(self):
        # Tell the server to shutdown:
        if self._as_process:
            self._shutdown.set()
        else:
            self._httpd.shutdown()
        self._server.join()
        self._httpd.server_close()

    def __exit__(self, *_):
        self.shutdown()<|MERGE_RESOLUTION|>--- conflicted
+++ resolved
@@ -29,7 +29,6 @@
     return port
 
 
-<<<<<<< HEAD
 def run_server_in_process(httpd, shutdown, **kwargs):
     _server = (threading
                .Thread(target=httpd.serve_forever,
@@ -42,11 +41,6 @@
 
 def shutdown_application(environ, start_response):
     start_response('200 OK', [('Content-Type', 'text/plain')])
-    return [b'Server is shutting down.']
-=======
-def run_simple_server(port, application):
-    return make_server('0.0.0.0', port, application)
->>>>>>> 832671e4
 
 
 class LocalTestServer:
