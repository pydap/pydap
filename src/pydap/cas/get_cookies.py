import mechanicalsoup
import warnings
import requests
from requests.packages.urllib3.exceptions import (InsecureRequestWarning,
                                                  InsecurePlatformWarning)
import copy
<<<<<<< HEAD
from .. import lib
=======
from ..lib import __version__ as pydap__version__
>>>>>>> 14b96a3c

ssl_verify_categories = [InsecureRequestWarning,
                         InsecurePlatformWarning]


def setup_session(uri,
                  username=None,
                  password=None,
                  check_url=None,
                  session=None,
                  verify=True,
                  username_field='username',
                  password_field='password'):
    '''
    A general function to set-up requests session with cookies
    using mechanicalsoup and by calling the right url.
    '''

    if session is None:
<<<<<<< HEAD
        headers = [('User-agent', lib.__version__)]
=======
        # Connections must be closed since some CAS
        # will cough when connections are kept alive:
        headers = [('User-agent', 'Pydap/{}'.format(pydap__version__)),
                   ('Connection', 'close')]
>>>>>>> 14b96a3c
        session = requests.Session()
        session.headers.update(headers)

    if uri is None:
        return session

    if not verify:
        verify_flag = session.verify
        session.verify = False
    br = mechanicalsoup.Browser(session=session)

    if isinstance(uri, str):
        url = uri
    else:
        url = uri(check_url)

    if password is None or password == '':
        warnings.warn('password was not set. '
                      'this was likely unintentional '
                      'but will result is much fewer datasets.')
        if not verify:
            session.verify = verify_flag
        return session

    # Allow for several subsequent security layers:
    full_url = copy.copy(uri)
    if isinstance(full_url, list):
        url = full_url[0]

    with warnings.catch_warnings():
        if not verify:
            # Catch warnings. It is assumed that the
            # user that explicitly uses verify=False
            # is either fully aware of the risks
            # or cannot avoid the risks because of
            # an improperly configured server.
            # This error will usually occur with
            # ESGF authentication.
            for category in ssl_verify_categories:
                warnings.filterwarnings("ignore",
                                        category=category)

        response = mechanicalsoup_login(br, url, username, password,
                                        username_field=username_field,
                                        password_field=password_field)

        # If there are further security levels.
        # At the moment only used for CEDA OPENID:
        if (isinstance(full_url, list) and
           len(full_url) > 1):
            for url in full_url[1:]:
                response = mechanicalsoup_login(br, response.url,
                                                username, password,
                                                username_field=username_field,
                                                password_field=password_field)
        response.close()

        if check_url:
            if (username is not None and
               password is not None):
                res = session.get(check_url, auth=(username, password))
                if res.status_code == 401:
                    res = session.get(res.url, auth=(username, password))
                res.close()
            raise_if_form_exists(check_url, session)

    if not verify:
        session.verify = verify_flag
    return session


def raise_if_form_exists(url, session):
    """
    This function raises a UserWarning if the link has forms
    """

    user_warning = ('Navigate to {0}, '.format(url) +
                    'login and follow instructions. '
                    'It is likely that you have to perform some one-time'
                    'registration steps before acessing this data.')

    # This is important for the python 2.6 build:
    try:
        from six.moves.html_parser import HTMLParseError
    except ImportError:
        # HTMLParseError is removed in Python 3.5. Since it can never be
        # thrown in 3.5, we can just define our own class as a placeholder.
        # *from bs4/builder/_htmlparser.py
        class HTMLParseError(Exception):
            pass

    br = mechanicalsoup.Browser(session=session)
    try:
        login_page = br.get(url)
    except HTMLParseError:
        # This is important for the python 2.6 build:
        raise UserWarning(user_warning)

    if ((hasattr(login_page, 'soup') and
       len(login_page.soup.select('form')) > 0)):
        raise UserWarning(user_warning)


def mechanicalsoup_login(br, url, username, password,
                         username_field='username',
                         password_field='password'):
    login_page = br.get(url)

    if not hasattr(login_page, 'soup'):
        return login_page

    try:
        login_form = login_page.soup.select('form')[0]
    except IndexError:
        # There are no login form.
        # Assume that we are logged-in
        return login_page

    try:
        login_form.select('#' + username_field)[0]['value'] = username
    except IndexError:
        # There might not need a username (e.g. ESGF)
        pass

    try:
        login_form.select('#' + password_field)[0]['value'] = password
    except IndexError:
        # If there is no password_field, it might be because
        # something should be handled in the browser
        # for the first attempt. This is common when using
        # pydap with the ESGF for the first time.
        raise Exception('Navigate to {0}. '
                        'If you are unable to '
                        'login, you must either '
                        'wait or use authentication '
                        'from another service.'
                        .format(url))

    # This is specific for CEDA OPENID:
    try:
        login_form.find("remember").items[0].selected = True
    except AttributeError:
        pass
    return br.submit(login_form, login_page.url)<|MERGE_RESOLUTION|>--- conflicted
+++ resolved
@@ -4,11 +4,7 @@
 from requests.packages.urllib3.exceptions import (InsecureRequestWarning,
                                                   InsecurePlatformWarning)
 import copy
-<<<<<<< HEAD
 from .. import lib
-=======
-from ..lib import __version__ as pydap__version__
->>>>>>> 14b96a3c
 
 ssl_verify_categories = [InsecureRequestWarning,
                          InsecurePlatformWarning]
@@ -28,14 +24,10 @@
     '''
 
     if session is None:
-<<<<<<< HEAD
-        headers = [('User-agent', lib.__version__)]
-=======
         # Connections must be closed since some CAS
         # will cough when connections are kept alive:
-        headers = [('User-agent', 'Pydap/{}'.format(pydap__version__)),
+        headers = [('User-agent', 'Pydap/{}'.format(lib.__version__)),
                    ('Connection', 'close')]
->>>>>>> 14b96a3c
         session = requests.Session()
         session.headers.update(headers)
 
