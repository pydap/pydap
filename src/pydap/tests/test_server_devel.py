--- conflicted
+++ resolved
@@ -61,26 +61,19 @@
 
 @server
 def test_netcdf(sequence_type_data):
-<<<<<<< HEAD
-    """Test that LocalTestServer works properly"""
-=======
     """
     Test that LocalTestServer works properly and that it works well with
     netcdf4-python.
     """
->>>>>>> 0cb00f17
     TestDataset = DatasetType('Test')
     TestDataset['float'] = BaseType('float', np.array(1, dtype=np.float32))
 
     with TestDataset.to_netcdf() as ds:
         assert 'float' in ds.variables
         assert ds['float'].dtype == np.float32
-<<<<<<< HEAD
-        assert ds['float'][:] == np.array(1, dtype=np.float32)
-=======
         assert ds['float'][:] == np.array(1, dtype=np.float32)
 
-        
+
 @server
 def test_timeout(sequence_type_data):
     """Test that timeout works properly"""
@@ -129,5 +122,4 @@
         dat.data.timeout = 1e-5
         with pytest.raises(HTTPError) as e:
             dat[:]
-        assert 'Timeout' in str(e)
->>>>>>> 0cb00f17
+        assert 'Timeout' in str(e)