--- conflicted
+++ resolved
@@ -16,13 +16,7 @@
 import warnings
 
 from pydap.handlers.csv import CSVHandler
-<<<<<<< HEAD
-from werkzeug.serving import run_simple
-from webob.request import Request
 from webob.exc import HTTPError
-from pydap.wsgi.ssf import ServerSideFunctions
-=======
->>>>>>> 8dc7d744
 from pydap.client import open_url
 from pydap.simple_server import LocalTestServer
 
@@ -72,20 +66,22 @@
 
     def test_timeout(self):
         """Test that timeout raises the correct HTTPError"""
-        url = "http://0.0.0.0:8000/" + os.path.basename(self.test_file)
-        with self.assertRaises(HTTPError):
-            with warnings.catch_warnings():
-                # This is for python 2.6
-                warnings.filterwarnings('error',
-                                        category=DeprecationWarning,
-                                        message='Currently pydap does not '
-                                                'support '
-                                                'user-specified timeouts in '
-                                                'python 2.6')
-                try:
-                    open_url(url, timeout=1e-8)
-                except DeprecationWarning:
-                    raise HTTPError
+        with LocalTestServer(self.test_file, handler=CSVHandler) as server:
+            url = ("http://0.0.0.0:%s/" % server.port +
+                   os.path.basename(self.test_file))
+            with self.assertRaises(HTTPError):
+                with warnings.catch_warnings():
+                    # This is for python 2.6
+                    warnings.filterwarnings('error',
+                                            category=DeprecationWarning,
+                                            message='Currently pydap does not '
+                                                    'support '
+                                                    'user-specified timeouts '
+                                                    'in python 2.6')
+                    try:
+                        open_url(url, timeout=1e-8)
+                    except DeprecationWarning:
+                        raise HTTPError
 
     def tearDown(self):
         # Remove test file:
