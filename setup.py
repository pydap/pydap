from setuptools import setup, find_packages
import sys


__version__ = '3.2.0'

install_requires = [
    'numpy',
    'singledispatch',
    'Webob',
    'Jinja2',
    'docopt',
    'gunicorn',
    'six >= 1.4.0',
    'mechanicalsoup',
]

if sys.version_info < (2, 7):
    install_requires.append('ordereddict')

functions_extras = [
    'gsw',
    'coards',
    'scipy',
]

docs_extras = [
    'Sphinx',
    'Pygments',
    'sphinx_rtd_theme',
]

cas_extras = [
    'requests'
    ]
<<<<<<< HEAD

=======
   
>>>>>>> 42f1cd39
tests_require = functions_extras + cas_extras + [
    'WebTest',
    'beautifulsoup4',
    'scipy',
<<<<<<< HEAD
    'flake8'
=======
    'werkzeug'
>>>>>>> 42f1cd39
]

testing_extras = tests_require + [
    'nose',
    'coverage',
    'requests'
]

if sys.version_info < (2, 7):
    tests_require.append('unittest2')


setup(name='Pydap',
      version=__version__,
      description="An implementation of the Data Access Protocol.",
      long_description="",
      classifiers=[
            "Programming Language :: Python :: 2.6",
            "Programming Language :: Python :: 2.7",
            "Programming Language :: Python :: 3.3",
            "Programming Language :: Python :: 3.4",
            "Programming Language :: Python :: 3.5"
            # Get strings from
            # http://pypi.python.org/pypi?%3Aaction=list_classifiers
            ],
      keywords='opendap dods dap science data',
      author='Roberto De Almeida',
      author_email='roberto@dealmeida.net',
      maintainer='James Hiebert',
      maintainer_email='james@hiebert.name',
      url='http://pydap.org/',
      license='MIT',
      packages=find_packages('src'),
      package_dir={'': 'src'},
      include_package_data=True,
      zip_safe=False,
      namespace_packages=["pydap", "pydap.responses",
                          "pydap.handlers", "pydap.tests"],
      install_requires=install_requires,
      extras_require={
            'functions': functions_extras,
            'testing': testing_extras,
            'docs': docs_extras,
            'tests': tests_require,
            'cas': cas_extras
      },
      test_suite="pydap.tests",
      entry_points="""
            [pydap.response]
            das = pydap.responses.das:DASResponse
            dds = pydap.responses.dds:DDSResponse
            dods = pydap.responses.dods:DODSResponse
            html = pydap.responses.html:HTMLResponse
            asc = pydap.responses.ascii:ASCIIResponse
            ascii = pydap.responses.ascii:ASCIIResponse
            ver = pydap.responses.version:VersionResponse

            [pydap.function]
            bounds = pydap.wsgi.functions:bounds
            mean = pydap.wsgi.functions:mean
            density = pydap.wsgi.functions:density

            [console_scripts]
            pydap = pydap.wsgi.app:main
            dods = pydap.handlers.dap:dump
      """)<|MERGE_RESOLUTION|>--- conflicted
+++ resolved
@@ -33,20 +33,13 @@
 cas_extras = [
     'requests'
     ]
-<<<<<<< HEAD
 
-=======
-   
->>>>>>> 42f1cd39
 tests_require = functions_extras + cas_extras + [
     'WebTest',
     'beautifulsoup4',
     'scipy',
-<<<<<<< HEAD
-    'flake8'
-=======
+    'flake8',
     'werkzeug'
->>>>>>> 42f1cd39
 ]
 
 testing_extras = tests_require + [
