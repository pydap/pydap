--- conflicted
+++ resolved
@@ -33,27 +33,19 @@
     'requests'
     ]
 
-<<<<<<< HEAD
 hdl_netcdf_extras = [
     'scipy',
     'netCDF4',
     'ordereddict'
     ]
-    
-tests_require = (functions_extras + cas_extras + 
-                hdl_netcdf_extras +[
-    'WebTest',
-    'beautifulsoup4',
-    'scipy'
-])
-=======
-tests_require = functions_extras + cas_extras + server_extras + [
+
+tests_require = (functions_extras + cas_extras + server_extras +
+                 hdl_netcdf_extras + [
     'WebTest',
     'beautifulsoup4',
     'scipy',
     'flake8'
-]
->>>>>>> 14b96a3c
+])
 
 testing_extras = tests_require + [
     'nose',
@@ -63,50 +55,6 @@
 
 
 setup(name='Pydap',
-<<<<<<< HEAD
-    version=__version__,
-    description="An implementation of the Data Access Protocol.",
-    long_description="",
-    classifiers=[
-        "Programming Language :: Python :: 2.6",
-        "Programming Language :: Python :: 2.7",
-        "Programming Language :: Python :: 3.3",
-        "Programming Language :: Python :: 3.4",
-        "Programming Language :: Python :: 3.5"
-      # Get strings from http://pypi.python.org/pypi?%3Aaction=list_classifiers
-    ],
-    keywords='opendap dods dap science data',
-    author='Roberto De Almeida',
-    author_email='roberto@dealmeida.net',
-    maintainer='James Hiebert',
-    maintainer_email='james@hiebert.name',
-    url='http://pydap.org/',
-    license='MIT',
-    packages=find_packages('src'),
-    package_dir = {'': 'src'},
-    include_package_data=True,
-    zip_safe=False,
-    namespace_packages=["pydap", "pydap.responses", "pydap.handlers", "pydap.tests"],
-    install_requires=install_requires,
-    extras_require = {
-        'functions': functions_extras,
-        'testing': testing_extras,
-        'docs': docs_extras,
-        'tests': tests_require,
-        'cas': cas_extras,
-        'handlers.netcdf': hdl_netcdf_extras
-    },
-    test_suite="pydap.tests",
-    entry_points="""
-        [pydap.response]
-        das = pydap.responses.das:DASResponse
-        dds = pydap.responses.dds:DDSResponse
-        dods = pydap.responses.dods:DODSResponse
-        html = pydap.responses.html:HTMLResponse
-        asc = pydap.responses.ascii:ASCIIResponse
-        ascii = pydap.responses.ascii:ASCIIResponse
-        ver = pydap.responses.version:VersionResponse
-=======
       version=__version__,
       description="An implementation of the Data Access Protocol.",
       long_description="",
@@ -139,7 +87,8 @@
             'docs': docs_extras,
             'tests': tests_require,
             'cas': cas_extras,
-            'server': server_extras
+            'server': server_extras,
+            'handlers.netcdf': hdl_netcdf_extras
       },
       test_suite="pydap.tests",
       entry_points="""
@@ -151,7 +100,6 @@
             asc = pydap.responses.ascii:ASCIIResponse
             ascii = pydap.responses.ascii:ASCIIResponse
             ver = pydap.responses.version:VersionResponse
->>>>>>> 14b96a3c
 
             [pydap.function]
             bounds = pydap.wsgi.functions:bounds
