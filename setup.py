from setuptools import setup, find_packages
import sys

__version__ = '3.2.1'

install_requires = [
    'numpy',
    'Webob',
    'Jinja2',
    'docopt',
    'six >= 1.4.0',
    'mechanicalsoup'
]

if sys.version_info < (3, 5):
    install_requires.append('singledispatch')

functions_extras = [
    'gsw',
    'coards',
    'scipy',
]

server_extras = [
    'gunicorn',
]

docs_extras = [
    'Sphinx',
    'Pygments',
    'sphinx_rtd_theme',
]

cas_extras = [
    'requests'
    ]

<<<<<<< HEAD
server_extras = [
    'werkzeug'
    ]

tests_require = (functions_extras + cas_extras +
                 server_extras +
                 ['WebTest',
                  'beautifulsoup4',
                  'scipy',
                  'flake8'])
=======
tests_require = functions_extras + cas_extras + server_extras + [
    'WebTest',
    'beautifulsoup4',
    'flake8'
]
>>>>>>> 2c2f8da8

testing_extras = tests_require + [
    'pytest-cov',
    'pytest-attrib',
    'mock',
    'requests',
    'flake8'
]


setup(name='Pydap',
      version=__version__,
      description="An implementation of the Data Access Protocol.",
      long_description="",
      classifiers=[
            "Programming Language :: Python :: 2.7",
            "Programming Language :: Python :: 3.3",
            "Programming Language :: Python :: 3.4",
            "Programming Language :: Python :: 3.5",
            "Programming Language :: Python :: 3.6"
            # Get strings from
            # http://pypi.python.org/pypi?%3Aaction=list_classifiers
            ],
      keywords='opendap dods dap science data',
      author='Roberto De Almeida',
      author_email='roberto@dealmeida.net',
      maintainer='James Hiebert',
      maintainer_email='james@hiebert.name',
      url='http://pydap.org/',
      license='MIT',
      packages=find_packages('src'),
      package_dir={'': 'src'},
      include_package_data=True,
      zip_safe=False,
      namespace_packages=["pydap", "pydap.responses",
                          "pydap.handlers", "pydap.tests"],
      install_requires=install_requires,
      extras_require={
            'functions': functions_extras,
            'testing': testing_extras,
            'docs': docs_extras,
            'tests': tests_require,
            'cas': cas_extras,
            'server': server_extras
      },
      test_suite="pydap.tests",
      entry_points="""
            [pydap.response]
            das = pydap.responses.das:DASResponse
            dds = pydap.responses.dds:DDSResponse
            dods = pydap.responses.dods:DODSResponse
            html = pydap.responses.html:HTMLResponse
            asc = pydap.responses.ascii:ASCIIResponse
            ascii = pydap.responses.ascii:ASCIIResponse
            ver = pydap.responses.version:VersionResponse

            [pydap.function]
            bounds = pydap.wsgi.functions:bounds
            mean = pydap.wsgi.functions:mean
            density = pydap.wsgi.functions:density

            [console_scripts]
            pydap = pydap.wsgi.app:main
            dods = pydap.handlers.dap:dump
      """)<|MERGE_RESOLUTION|>--- conflicted
+++ resolved
@@ -23,6 +23,7 @@
 
 server_extras = [
     'gunicorn',
+    'werkzeug'
 ]
 
 docs_extras = [
@@ -35,24 +36,11 @@
     'requests'
     ]
 
-<<<<<<< HEAD
-server_extras = [
-    'werkzeug'
-    ]
-
-tests_require = (functions_extras + cas_extras +
-                 server_extras +
-                 ['WebTest',
-                  'beautifulsoup4',
-                  'scipy',
-                  'flake8'])
-=======
 tests_require = functions_extras + cas_extras + server_extras + [
     'WebTest',
     'beautifulsoup4',
     'flake8'
 ]
->>>>>>> 2c2f8da8
 
 testing_extras = tests_require + [
     'pytest-cov',
